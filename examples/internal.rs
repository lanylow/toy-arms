/*
This is the demonstration of how to use internal analysis feature in toy-arms.
This code gets module handle and function address of the func called MessageBoxA as an example.
Then read the value called dwForceAttack and overwrite it to make player shoot.
The offset DW_FORCE_ATTACK works as of the day i wrote this but it might not be up to date in your case.
*/
<<<<<<< HEAD
use winapi::um::winuser::VK_HOME;
use toy_arms::{detect_keydown, detect_sequential_keydown, get_module_function_address, get_module_handle, HMODULE, Module, VirtualKeyCode};
=======
>>>>>>> a496ff3c
use toy_arms::cast;
use toy_arms::{
    detect_keydown, get_module_function_address, get_module_handle, Module, VirtualKeyCode, HMODULE,
};

toy_arms::create_entrypoint!(hack_main_thread);

// This offset has to be up to date.
const DW_FORCE_ATTACK: usize = 0x31EFCB4;

fn hack_main_thread() {
    // Gets module handle
    let module_handle: HMODULE = get_module_handle("client.dll").unwrap();
    println!("module handle = {:?}", module_handle as usize);

    unsafe {
        // Gets function address
        let function_address = get_module_function_address("USER32.dll", "MessageBoxA").unwrap();
        println!("function address = {:?}", function_address);
    }

    let memory = Module::from_module_name("client.dll").unwrap();

    let shoot_flag = cast!(mut module_handle as usize + DW_FORCE_ATTACK, u8);
    loop {
        unsafe {
            // Auto shoot
            *shoot_flag = 5u8;
        }
        // To exit this hack loop when you input INSEERT KEY
<<<<<<< HEAD
        if detect_keydown(VirtualKeyCode::VK_DELETE) {
            break
=======
        if detect_keydown(VirtualKeyCode::VK_INSERT) {
            break;
>>>>>>> a496ff3c
        }

        if detect_sequential_keydown!(VirtualKeyCode::VK_INSERT, VirtualKeyCode::VK_HOME) {
            println!("INSERT and HOME is both pressed");
        }

    }
}<|MERGE_RESOLUTION|>--- conflicted
+++ resolved
@@ -4,11 +4,7 @@
 Then read the value called dwForceAttack and overwrite it to make player shoot.
 The offset DW_FORCE_ATTACK works as of the day i wrote this but it might not be up to date in your case.
 */
-<<<<<<< HEAD
-use winapi::um::winuser::VK_HOME;
-use toy_arms::{detect_keydown, detect_sequential_keydown, get_module_function_address, get_module_handle, HMODULE, Module, VirtualKeyCode};
-=======
->>>>>>> a496ff3c
+use toy_arms::{detect_keydown, get_module_function_address, get_module_handle, HMODULE, Module, VirtualKeyCode};
 use toy_arms::cast;
 use toy_arms::{
     detect_keydown, get_module_function_address, get_module_handle, Module, VirtualKeyCode, HMODULE,
@@ -39,13 +35,8 @@
             *shoot_flag = 5u8;
         }
         // To exit this hack loop when you input INSEERT KEY
-<<<<<<< HEAD
-        if detect_keydown(VirtualKeyCode::VK_DELETE) {
-            break
-=======
         if detect_keydown(VirtualKeyCode::VK_INSERT) {
             break;
->>>>>>> a496ff3c
         }
 
         if detect_sequential_keydown!(VirtualKeyCode::VK_INSERT, VirtualKeyCode::VK_HOME) {
